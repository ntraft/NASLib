--- conflicted
+++ resolved
@@ -1,12 +1,6 @@
 import torch
 import pyro
 import pyro.contrib.gp as gp
-<<<<<<< HEAD
-import pyro.distributions as dist
-import pyro
-import numpy as np
-=======
->>>>>>> b1dc158e
 
 from naslib.predictors.gp import GPPredictor
 
