
# set load_labeled to True for darts, and False for nasbench201
search_space: darts
load_labeled: True
seed: 0
predictor: sotl_50 #gbdt # feedforward
dataset: cifar10
out_dir: run

<<<<<<< HEAD
train_size: 50
test_size: 100

# Used by Jacobian_cov from NAS without training from DARTS for data loader
search:
  batch_size: 256 # modified based on NAS with training paper
  data_size: 25000
  cutout: False
  cutout_length: 16
  cutout_prob: 1.0
  train_portion: 0.7
=======
train_size: 100
test_size: 300
dataset: cifar10
>>>>>>> e11ec905
<|MERGE_RESOLUTION|>--- conflicted
+++ resolved
@@ -3,13 +3,12 @@
 search_space: darts
 load_labeled: True
 seed: 0
-predictor: sotl_50 #gbdt # feedforward
-dataset: cifar10
+predictor: feedforward
 out_dir: run
 
-<<<<<<< HEAD
-train_size: 50
-test_size: 100
+train_size: 100
+test_size: 300
+dataset: cifar10
 
 # Used by Jacobian_cov from NAS without training from DARTS for data loader
 search:
@@ -18,9 +17,4 @@
   cutout: False
   cutout_length: 16
   cutout_prob: 1.0
-  train_portion: 0.7
-=======
-train_size: 100
-test_size: 300
-dataset: cifar10
->>>>>>> e11ec905
+  train_portion: 0.7