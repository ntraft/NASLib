--- conflicted
+++ resolved
@@ -1,17 +1,11 @@
 
 seed: 0
-<<<<<<< HEAD
-#predictor: gcn #gbdt # feedforward
-predictor: sotl_50
-=======
-predictor: feedforward
->>>>>>> 85f4de11
+predictor: gcn #gbdt # feedforward
 dataset: cifar10
 out_dir: run
 
 train_size: 50
-<<<<<<< HEAD
-test_size: 50
+test_size: 100
 
 # Used by Jacobian_cov from NAS without training from DARTS for data loader
 search:
@@ -19,8 +13,4 @@
   data_size: 25000
   cutout: False
   cutout_length: 16
-  cutout_prob: 1.0
-=======
-test_size: 100
-dataset: cifar10
->>>>>>> 85f4de11
+  cutout_prob: 1.0