--- conflicted
+++ resolved
@@ -1,21 +1,14 @@
 predictors=(valloss valacc sotl bananas \
 feedforward gbdt gcn bonas_gcn xgb \
 ngb rf jacov dngo bohamiann \
-<<<<<<< HEAD
-bayes_lin_reg ff_keras lcsvr) # lcnet
-=======
-bayes_lin_reg ff_keras gp sparse_gp \
-var_sparse_gp) # lcnet
->>>>>>> 95ca1bd6
+bayes_lin_reg ff_keras lcsvr gp \
+sparse_gp var_sparse_gp) # lcnet
 
 experiment_types=(vary_fidelity vary_fidelity vary_fidelity vary_train_size \
 vary_train_size vary_train_size vary_train_size vary_train_size vary_train_size \
 vary_train_size vary_train_size single vary_train_size vary_train_size \
-<<<<<<< HEAD
-vary_train_size vary_train_size vary_fidelity) # vary_train_size
-=======
-vary_train_size vary_train_size vary_train_size vary_train_size vary_train_size) # vary_train_size
->>>>>>> 95ca1bd6
+vary_train_size vary_train_size vary_fidelity vary_train_size \
+vary_train_size vary_train_size) # vary_train_size
 
 # for testing:
 #experiment_types=(single single single single single single single single single \
