--- conflicted
+++ resolved
@@ -40,14 +40,11 @@
     'jacov': ZeroCostEstimators(config, batch_size=64, method_type='jacov'),
     'snip': ZeroCostEstimators(config, batch_size=64, method_type='snip'),
     'sotl': SoLosspredictor(metric=Metric.TRAIN_LOSS, sum_option='SoTL'),
-<<<<<<< HEAD
+    'sotle': SoLosspredictor(metric=Metric.TRAIN_LOSS, sum_option='SoTLE'),
+    'lcsvr': SVR_Estimator(metric=Metric.VAL_ACCURACY),
     'lcsvr': SVR_Estimator(metric=Metric.VAL_ACCURACY, all_curve=True),
     'aug_lcsvr': Aug_SVR_Estimator(metric=[Metric.TRAIN_LOSS, Metric.VAL_ACCURACY], all_curve=True, config=config,
                                    zero_cost_methods=['jacov'], model_name='svr'),
-=======
-    'sotle': SoLosspredictor(metric=Metric.TRAIN_LOSS, sum_option='SoTLE'),
-    'lcsvr': SVR_Estimator(metric=Metric.VAL_ACCURACY),
->>>>>>> 7da84df2
     'xgb': XGBoost(encoding_type='adjacency_one_hot'),
     'ngb': NGBoost(encoding_type='adjacency_one_hot'),
     'rf': RandomForestPredictor(encoding_type='adjacency_one_hot'),
