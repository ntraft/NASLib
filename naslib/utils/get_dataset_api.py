import os
import pickle

from naslib.utils.utils import get_project_root
from naslib.utils.utils_asr import from_folder

"""
This file loads any dataset files or api's needed by the Trainer or PredictorEvaluator object.
They must be loaded outside of the search space object, because search spaces are copied many times
throughout the discrete NAS algos, which would lead to memory errors.
"""

def get_transbench101_api(dataset=None):
    from naslib.search_spaces import TransNASBenchAPI
    api = TransNASBenchAPI(
        os.path.join(get_project_root(), "data", "transnas-bench_v10141024.pth")
<<<<<<< HEAD
        ) 
=======
        )
    
>>>>>>> 3de47eb6
    return {'api': api, 'task': dataset}


def get_nasbench101_api(dataset=None):
    # load nasbench101
    from nasbench import api

    nb101_data = api.NASBench(
        os.path.join(get_project_root(), "data", "nasbench_only108.tfrecord")
    )
    return {"api": api, "nb101_data": nb101_data}


def get_nasbench201_api(dataset=None):
    """
    Load the NAS-Bench-201 data
    """
    if dataset == "cifar10":
        with open(
            os.path.join(
                get_project_root(), "data", "nb201_cifar10_full_training.pickle"
            ),
            "rb",
        ) as f:
            data = pickle.load(f)

    elif dataset == "cifar100":
        with open(
            os.path.join(
                get_project_root(), "data", "nb201_cifar100_full_training.pickle"
            ),
            "rb",
        ) as f:
            data = pickle.load(f)

    elif dataset == "ImageNet16-120":
        with open(
            os.path.join(
                get_project_root(), "data", "nb201_ImageNet16_full_training.pickle"
            ),
            "rb",
        ) as f:
            data = pickle.load(f)

    return {"nb201_data": data}


def get_darts_api(dataset=None, 
                  nb301_model_path='~/nb_models/xgb_v1.0', 
                  nb301_runtime_path='~/nb_models/lgb_runtime_v1.0'):
    # Load the nb301 training data (which contains full learning curves)
    
    data_path = os.path.join(get_project_root(), "data/nb301_full_training.pickle")
    assert os.path.isfile(data_path), "Download nb301_full_training.pickle from\
    https://drive.google.com/drive/folders/1rwmkqyij3I24zn5GSO6fGv2mzdEfPIEa?usp=sharing"
    with open(data_path, "rb") as f:
        nb301_data = pickle.load(f)
        nb301_arches = list(nb301_data.keys())

    # Load the nb301 performance and runtime models
    nb301_model_path = os.path.expanduser(nb301_model_path)
    nb301_runtime_path = os.path.expanduser(nb301_runtime_path)
    assert os.path.exists(nb301_model_path), "Download v1.0 models from\
    https://github.com/automl/nasbench301"
    assert os.path.exists(nb301_runtime_path), "Download v1.0 models from\
    https://github.com/automl/nasbench301"

    import nasbench301
    performance_model = nasbench301.load_ensemble(
        nb301_model_path
    )
    runtime_model = nasbench301.load_ensemble(
        nb301_runtime_path
    )
    nb301_model = [performance_model, runtime_model]
    return {
        "nb301_data": nb301_data,
        "nb301_arches": nb301_arches,
        "nb301_model": nb301_model,
    }


def get_nlp_api(dataset=None, 
                nlp_model_path='~/nbnlp_v01'):
    # Load the NAS-Bench-NLP data
    with open(os.path.join(get_project_root(), "data", "nb_nlp.pickle"), "rb") as f:
        nlp_data = pickle.load(f)
    nlp_arches = list(nlp_data.keys())
    
    # Load the NAS-Bench-NLP11 performance model
    import nasbench301
    performance_model = nasbench301.load_ensemble(
        os.path.expanduser(nlp_model_path)
    )

    return {
        "nlp_data": nlp_data,
        "nlp_arches": nlp_arches,
        "nlp_model":performance_model,
    }


def get_asr_api(dataset=None):
    # Load the NAS-Bench-ASR data
    d = from_folder(os.path.join(get_project_root(), 'data'),
                    include_static_info=True)

    return {
        'asr_data': d,
    }


def get_dataset_api(search_space=None, dataset=None):

    if search_space == "nasbench101":
        return get_nasbench101_api(dataset=dataset)

    elif search_space == "nasbench201":
        return get_nasbench201_api(dataset=dataset)

    elif search_space == "darts":
        return get_darts_api(dataset=dataset)

    elif search_space == "nlp":
        return get_nlp_api(dataset=dataset)
    
    elif search_space == 'transbench101_micro':
        return get_transbench101_api(dataset=dataset)
    
    elif search_space == 'transbench101_macro':
        return get_transbench101_api(dataset=dataset)

    elif search_space == "asr":
        return get_asr_api(dataset=dataset)

    elif search_space == "test":
        return None

    else:
        raise NotImplementedError()
<|MERGE_RESOLUTION|>--- conflicted
+++ resolved
@@ -14,12 +14,7 @@
     from naslib.search_spaces import TransNASBenchAPI
     api = TransNASBenchAPI(
         os.path.join(get_project_root(), "data", "transnas-bench_v10141024.pth")
-<<<<<<< HEAD
         ) 
-=======
-        )
-    
->>>>>>> 3de47eb6
     return {'api': api, 'task': dataset}
 
 
