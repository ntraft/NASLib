<<<<<<< HEAD
from .utils import _concat, exception
from .utils import iter_flatten, set_seed
=======
from .utils import iter_flatten, set_seed, get_config_from_args
from .logging import setup_logger
>>>>>>> 108d491f
<|MERGE_RESOLUTION|>--- conflicted
+++ resolved
@@ -1,7 +1,2 @@
-<<<<<<< HEAD
-from .utils import _concat, exception
-from .utils import iter_flatten, set_seed
-=======
 from .utils import iter_flatten, set_seed, get_config_from_args
-from .logging import setup_logger
->>>>>>> 108d491f
+from .logging import setup_logger