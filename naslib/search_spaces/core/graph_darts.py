import numpy as np
import torch
from torch import nn

from naslib.search_spaces.core.graphs import EdgeOpGraph, NodeOpGraph
<<<<<<< HEAD
from naslib.search_spaces.core.primitives import Identity, FactorizedReduce, ReLUConvBN


class DARTSCell(EdgeOpGraph):
    def __init__(self, C_prev_prev, C_prev, C, reduction_prev, *args, **kwargs):
=======
from naslib.search_spaces.core.operations import TestOp
from naslib.search_spaces.core.primitives import FactorizedReduce, ReLUConvBN


def preprocessing(C_from, C_to, reduction_prev):
    if reduction_prev:
        return FactorizedReduce(C_from, C_to, affine=False)
    else:
        return ReLUConvBN(C_from, C_to, 1, 1, 0, affine=False)


def identity(x):
    return x


class DARTSCell(EdgeOpGraph):
    def __init__(self, C_prev_prev, C_prev, C, reduction, reduction_prev, *args, **kwargs):
>>>>>>> 10ab1c02
        super().__init__(*args, **kwargs)
        self.C_prev_prev = C_prev_prev
        self.C_prev = C_prev
        self.C = C
        self.reduction = reduction
        self.reduction_prev = reduction_prev

    def _build_graph(self):
        # Input Nodes: Previous / Previous-Previous cell
<<<<<<< HEAD
        self.add_node(0, type='input', preprocessing=Identity(), desc='previous-previous')
        self.add_node(1, type='input', preprocessing=Identity(), desc='previous')
=======
        self.add_node(0, type='input', preprocessing=preprocessing(self.C_prev_prev, self.C, self.reduction_prev),
                      desc='previous-previous')
        self.add_node(1, type='input', preprocessing=preprocessing(self.C_prev, self.C, False), desc='previous')
>>>>>>> 10ab1c02

        # 4 intermediate nodes
        self.add_node(2, type='inter', comb_op=sum)
        self.add_node(3, type='inter', comb_op=sum)
        self.add_node(4, type='inter', comb_op=sum)
        self.add_node(5, type='inter', comb_op=sum)

        # Output node
        self.add_node(6, type='output', comb_op=torch.cat)

<<<<<<< HEAD
        # Edges: input-inter and inter-inter
        for to_node in self.inter_nodes():
=======
        # Edges: *input*-inter and *inter*-inter
        for to_node in range(2, 6):
>>>>>>> 10ab1c02
            for from_node in range(to_node):
                stride = 2 if self.graph['type'] == 'reduction' and from_node < 2 else 1
                self.add_edge(
                    from_node, to_node, op=CategoricalOp(
                        primitives=PRIMITIVES, C=C, stride=stride,
                        out_node_op=to_node['comb_op']
                    )
                )

        # Edges: inter-output
        self.add_edge(2, 6, op=Identity())
        self.add_edge(3, 6, op=Identity())
        self.add_edge(4, 6, op=Identity())
        self.add_edge(5, 6, op=Identity())


class DARTSMacroGraph(NodeOpGraph):
    def __init__(self, config, *args, **kwargs):
        super().__init__(*args, **kwargs)
        self.config = config

    def _build_graph(self):
        num_layers = self.config['layers']
        C = self.config['init_channels']
        C_curr = self.config['stem_multiplier'] * C

        stem = nn.Sequential(
            nn.Conv2d(3, C_curr, 3, padding=1, bias=False),
            nn.BatchNorm2d(C_curr)
        )
        C_prev_prev, C_prev, C_curr = C_curr, C_curr, C

        self.add_node(0, type='input')
        self.add_node(1, op=stem, type='stem')
        self.add_node('1b', op=stem, type='stem')

        # Normal and reduction cells
        reduction_prev = False
        for cell_num in range(2, num_layers + 2):

            if cell_num == np.floor(num_layers / 3) or cell_num == np.floor(2 * num_layers / 3):
                C_curr *= 2
                self.add_node(cell_num, op=DARTSCell(type='reduction', C_prev_prev=C_prev_prev, C_prev=C_prev, C=C_curr,
                                                     reduction=True, reduction_prev=reduction_prev), type='reduction')
                reduction_prev = True
            else:
                self.add_node(cell_num, op=DARTSCell(type='normal', C_prev_prev=C_prev_prev, C_prev=C_prev, C=C_curr,
                                                     reduction=False, reduction_prev=reduction_prev), type='normal')
                reduction_prev = False

            C_prev_prev, C_prev = C_prev, self.config['channel_multiplier'] * C_curr

        self.add_node(num_layers + 2, op=nn.AdaptiveAvgPool2d(1), type='pooling')
        self.add_node(num_layers + 3, op=nn.Linear(C_prev, self.config['num_classes']), type='classification')

        # Edges
        self.add_edge(0, 1)
        self.add_edge(0, '1b')

        # Parallel edge that's why MultiDiGraph
        self.add_edge(1, 2, type='input', desc='previous-previous')
        self.add_edge('1b', 2, type='input', desc='previous')

        for i in range(3, num_layers + 2):
            self.add_edge(i - 2, i, type='input', desc='previous-previous')
            self.add_edge(i - 1, i, type='input', desc='previous')

        # From output of normal-reduction cell to pooling layer
        self.add_edge(num_layers + 1, num_layers + 2)
        self.add_edge(num_layers + 2, num_layers + 3)


if __name__ == '__main__':
    # graph = DARTSMacroGraph()
    # graph(*torch.zeros(size=[1], dtype=torch.float, requires_grad=False))
    graph = DARTSCell()
    graph([torch.zeros(size=[1], dtype=torch.float, requires_grad=False) for _ in range(2)])
    pass<|MERGE_RESOLUTION|>--- conflicted
+++ resolved
@@ -3,15 +3,10 @@
 from torch import nn
 
 from naslib.search_spaces.core.graphs import EdgeOpGraph, NodeOpGraph
-<<<<<<< HEAD
-from naslib.search_spaces.core.primitives import Identity, FactorizedReduce, ReLUConvBN
+from naslib.search_spaces.core.operations import CategoricalOp
+from naslib.search_spaces.core.primitives import FactorizedReduce, ReLUConvBN, Identity
 
-
-class DARTSCell(EdgeOpGraph):
-    def __init__(self, C_prev_prev, C_prev, C, reduction_prev, *args, **kwargs):
-=======
-from naslib.search_spaces.core.operations import TestOp
-from naslib.search_spaces.core.primitives import FactorizedReduce, ReLUConvBN
+PRIMITIVES = None
 
 
 def preprocessing(C_from, C_to, reduction_prev):
@@ -26,25 +21,18 @@
 
 
 class DARTSCell(EdgeOpGraph):
-    def __init__(self, C_prev_prev, C_prev, C, reduction, reduction_prev, *args, **kwargs):
->>>>>>> 10ab1c02
+    def __init__(self, C_prev_prev, C_prev, C, reduction_prev, *args, **kwargs):
         super().__init__(*args, **kwargs)
         self.C_prev_prev = C_prev_prev
         self.C_prev = C_prev
         self.C = C
-        self.reduction = reduction
         self.reduction_prev = reduction_prev
 
     def _build_graph(self):
         # Input Nodes: Previous / Previous-Previous cell
-<<<<<<< HEAD
-        self.add_node(0, type='input', preprocessing=Identity(), desc='previous-previous')
-        self.add_node(1, type='input', preprocessing=Identity(), desc='previous')
-=======
         self.add_node(0, type='input', preprocessing=preprocessing(self.C_prev_prev, self.C, self.reduction_prev),
                       desc='previous-previous')
         self.add_node(1, type='input', preprocessing=preprocessing(self.C_prev, self.C, False), desc='previous')
->>>>>>> 10ab1c02
 
         # 4 intermediate nodes
         self.add_node(2, type='inter', comb_op=sum)
@@ -55,18 +43,13 @@
         # Output node
         self.add_node(6, type='output', comb_op=torch.cat)
 
-<<<<<<< HEAD
         # Edges: input-inter and inter-inter
         for to_node in self.inter_nodes():
-=======
-        # Edges: *input*-inter and *inter*-inter
-        for to_node in range(2, 6):
->>>>>>> 10ab1c02
             for from_node in range(to_node):
                 stride = 2 if self.graph['type'] == 'reduction' and from_node < 2 else 1
                 self.add_edge(
                     from_node, to_node, op=CategoricalOp(
-                        primitives=PRIMITIVES, C=C, stride=stride,
+                        primitives=PRIMITIVES, C=self.C, stride=stride,
                         out_node_op=to_node['comb_op']
                     )
                 )
