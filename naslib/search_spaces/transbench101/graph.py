import os
import pickle
import numpy as np
import random
import itertools
import torch
import torch.nn as nn
from torch.nn.modules.conv import Conv2d

from naslib.search_spaces.core import primitives as ops
from naslib.search_spaces.darts.primitives import FactorizedReduce
from naslib.search_spaces.core.graph import Graph, EdgeData
from naslib.search_spaces.core.primitives import AbstractPrimitive, Sequential
from naslib.search_spaces.core.query_metrics import Metric
from naslib.search_spaces.transbench101.conversions import convert_op_indices_to_naslib, \
convert_naslib_to_op_indices, convert_naslib_to_str, convert_naslib_to_transbench101_micro, convert_naslib_to_transbench101_macro #, convert_naslib_to_tb101

from naslib.utils.utils import get_project_root


OP_NAMES = ['Identity', 'Zero', 'ReLUConvBN3x3', 'ReLUConvBN1x1']
        

class TransBench101SearchSpaceMicro(Graph):
    """
    Implementation of the transbench 101 search space.
    It also has an interface to the tabular benchmark of transbench 101.
    """

    OPTIMIZER_SCOPE = [
        "r_stage_1",
        "n_stage_1",
        "r_stage_2",
        "n_stage_2",
        "r_stage_3"
    ]

    QUERYABLE = True


<<<<<<< HEAD
    def __init__(self, dataset='jigsaw'):
=======
    def __init__(self, space):
>>>>>>> cd265b56
        super().__init__()
        if dataset == "jigsaw":
            self.num_classes = 1000
        elif dataset == "class_object":
            self.num_classes = 100
        elif dataset == "class_scene":
            self.num_classes = 63
        self.op_indices = None

        self.max_epoch = 199
        self.space_name = 'transbench101'
<<<<<<< HEAD
        self.dataset=dataset
=======
        self.space = space
>>>>>>> cd265b56
        #
        # Cell definition
        #
        cell = Graph()
        cell.name = "cell"    # Use the same name for all cells with shared attributes

        # Input node
        cell.add_node(1)

        # Intermediate nodes
        cell.add_node(2)
        cell.add_node(3)

        # Output node
        cell.add_node(4)

        # Edges
        cell.add_edges_densly()

        #
        # Makrograph definition
        #
        self.name = "makrograph"

        self.n_modules = 5 # short: 3
        self.blocks_per_module = [2] * self.n_modules # Change to customize number of blocks per module
        self.module_stages = ["r_stage_1", "n_stage_1", "r_stage_2", "n_stage_2", "r_stage_3"]
        self.base_channels = 64 # short: 16

        n_nodes = 1 + self.n_modules + 1 # Stem, modules, decoder

        # Add nodes and edges
        self.add_nodes_from(range(1, n_nodes+1))
        for node in range(1, n_nodes):
            self.add_edge(node, node+1)

        # Preprocessing for jigsaw
        self.edges[1, 2].set('op', self._get_stem_for_task(self.dataset))

        # Add modules
        for idx, node in enumerate(range(2, 2+self.n_modules)):
            # Create module
            module = self._create_module(self.blocks_per_module[idx], self.module_stages[idx], cell)
            module.set_scope(f"module_{idx+1}", recursively=False)

            # Add module as subgraph
            self.nodes[node]["subgraph"] = module
            module.set_input([node-1])


        # Assign operations to cell edges
        C_in = self.base_channels
        for module_node, stage in zip(range(2, 2 + self.n_modules), self.module_stages):
            module = self.nodes[module_node]["subgraph"]
            self._set_cell_ops_for_module(module, C_in, stage)
            C_in = self._get_module_n_output_channels(module)

        # Add decoder depending on the task
        self.edges[node, node+1].set('op',
            self._get_decoder_for_task(self.dataset, n_channels=self._get_module_n_output_channels(module))
        )


    def _get_stem_for_task(self, task):
        if task == "jigsaw":
            return ops.StemJigsaw(self.base_channels)
        elif task in ["class_object", "class_scene"]:
            return ops.Stem(self.base_channels)
        elif task == "autoencoder":
            return ops.Stem(self.base_channels)
        else:
            return None # TODO: handle other tasks


    def _get_decoder_for_task(self, task, n_channels): #TODO: Remove harcoding
        if task == "jigsaw":
            return  ops.SequentialJigsaw(
                        nn.AdaptiveAvgPool2d(1),
                        nn.Flatten(),
                        nn.Linear(n_channels * 9, self.num_classes)
                    )
        elif task in ["class_object", "class_scene"]:
            return ops.Sequential(
                        nn.AdaptiveAvgPool2d(1),
                        nn.Flatten(),
                        nn.Linear(n_channels, self.num_classes)
                    )
        elif task == "autoencoder":
            #return ops.GenerativeDecoder((64, 32), (256, 2048)) # Short
            return ops.GenerativeDecoder((512, 32), (512, 2048)) # Full TNB

        else:
            return None # TODO: handle other tasks

    def _get_module_n_output_channels(self, module):
        last_cell_in_module = module.edges[1, 2]['op'].op[-1]
        edge_to_last_node = last_cell_in_module.edges[3, 4]
        relu_conv_bn = [op for op in edge_to_last_node['op'] if isinstance(op, ops.ReLUConvBN)][0]
        conv = [m for m in relu_conv_bn.op if isinstance(m, nn.Conv2d)][0]

        return conv.out_channels


    def _is_reduction_stage(self, stage):
        return "r_stage" in stage


    def _set_cell_ops_for_module(self, module, C_in, stage):
        assert isinstance(module, Graph)
        assert module.name == 'module'

        cells = module.edges[1, 2]['op'].op

        for idx, cell in enumerate(cells):
            downsample = self._is_reduction_stage(stage) and idx == 0
            cell.update_edges(
                update_func=lambda edge: _set_op(edge, C_in, downsample),
                private_edge_data=True
            )

            if downsample:
                C_in *= 2
            
            print(cell.name, cell.scope)
            #for e in cell.edges(data=True):
            #    print(e)


    def _create_module(self, n_blocks, scope, cell):
        blocks = []
        for _ in range(n_blocks):
            blocks.append(cell.copy().set_scope(scope))

        return self._wrap_with_graph(Sequential(*blocks))

    def _wrap_with_graph(self, module):
        container = Graph()
        container.name = 'module'
        container.add_nodes_from([1, 2])
        container.add_edge(1, 2)
        container.edges[1, 2].set('op', module)
        return container

    def query(self, metric=None, dataset=None, path=None, epoch=-1, full_lc=False, dataset_api=None):
        """
        Query results from transbench 101
        """
        assert isinstance(metric, Metric)
        if metric == Metric.ALL:
            raise NotImplementedError()
#         if metric != Metric.RAW and metric != Metric.ALL:
#             assert dataset in ['cifar10', 'cifar100', 'ImageNet16-120'], "Unknown dataset: {}".format(dataset)
        if dataset_api is None:
            raise NotImplementedError('Must pass in dataset_api to query transbench101')
            
            
<<<<<<< HEAD
        arch_str = convert_naslib_to_transbench101_micro(self) 
=======
        if self.space=='micro':
            arch_str = convert_naslib_to_transbench101_micro(self.op_indices) 
        elif self.space=='macro':
            arch_str = convert_naslib_to_transbench101_macro(self.op_indices) 
>>>>>>> cd265b56
          
        query_results = dataset_api['api']
        task = dataset_api['task']
                
        
        if task in ['class_scene', 'class_object', 'jigsaw']:
            
            metric_to_tb101 = {
                Metric.TRAIN_ACCURACY: 'train_top1',
                Metric.VAL_ACCURACY: 'valid_top1',
                Metric.TEST_ACCURACY: 'test_top1',
                Metric.TRAIN_LOSS: 'train_loss',
                Metric.VAL_LOSS: 'valid_loss',
                Metric.TEST_LOSS: 'test_loss',
                Metric.TRAIN_TIME: 'time_elapsed',
            }

        elif task == 'room_layout':
            
            metric_to_tb101 = {
                Metric.TRAIN_ACCURACY: 'train_neg_loss',
                Metric.VAL_ACCURACY: 'valid_neg_loss',
                Metric.TEST_ACCURACY: 'test_neg_loss',
                Metric.TRAIN_LOSS: 'train_loss',
                Metric.VAL_LOSS: 'valid_loss',
                Metric.TEST_LOSS: 'test_loss',
                Metric.TRAIN_TIME: 'time_elapsed',
            }
            
        elif task == 'segmentsemantic':
            
            metric_to_tb101 = {
                Metric.TRAIN_ACCURACY: 'train_acc',
                Metric.VAL_ACCURACY: 'valid_acc',
                Metric.TEST_ACCURACY: 'test_acc',
                Metric.TRAIN_LOSS: 'train_loss',
                Metric.VAL_LOSS: 'valid_loss',
                Metric.TEST_LOSS: 'test_loss',
                Metric.TRAIN_TIME: 'time_elapsed',
            }    
        
        else: # ['normal', 'autoencoder']
            
            metric_to_tb101 = {
                Metric.TRAIN_ACCURACY: 'train_ssim',
                Metric.VAL_ACCURACY: 'valid_ssim',
                Metric.TEST_ACCURACY: 'test_ssim',
                Metric.TRAIN_LOSS: 'train_l1_loss',
                Metric.VAL_LOSS: 'valid_l1_loss',
                Metric.TEST_LOSS: 'test_l1_loss',
                Metric.TRAIN_TIME: 'time_elapsed',
            }
        

        
        if metric == Metric.RAW:
            # return all data
            return query_results.get_arch_result(arch_str).query_all_results()[task]


        if metric == Metric.HP:
            # return hyperparameter info
            return query_results[dataset]['cost_info']
        elif metric == Metric.TRAIN_TIME:
            return query_results.get_single_metric(arch_str, task, metric_to_tb101[metric])


        if full_lc and epoch == -1:
            return query_results[dataset][metric_to_tb101[metric]]
        elif full_lc and epoch != -1:
            return query_results[dataset][metric_to_tb101[metric]][:epoch]
        else:
            return query_results.get_single_metric(arch_str, task, metric_to_tb101[metric])

        
    def get_op_indices(self):
        if self.op_indices is None:
            self.op_indices = convert_naslib_to_op_indices(self)
        return self.op_indices
 

    def get_hash(self):
        return tuple(self.get_op_indices())

    
    def set_op_indices(self, op_indices):
        # This will update the edges in the naslib object to op_indices
        self.op_indices = op_indices
        convert_op_indices_to_naslib(op_indices, self)


    def get_arch_iterator(self, dataset_api=None):
        return itertools.product(range(4), repeat=6)

    
    def set_spec(self, op_indices, dataset_api=None):
        # this is just to unify the setters across search spaces
        # TODO: change it to set_spec on all search spaces
        self.set_op_indices(op_indices)

<<<<<<< HEAD
    def sample_random_architecture(self, dataset_api=None):
=======

    def sample_random_architecture_micro(self, dataset_api=None):
>>>>>>> cd265b56
        """
        This will sample a random architecture and update the edges in the
        naslib object accordingly.
        """
        op_indices = np.random.randint(4, size=(6))
        self.set_op_indices(op_indices)


    def mutate(self, parent, dataset_api=None):
        """
        This will mutate one op from the parent op indices, and then
        update the naslib object and op_indices
        """
        parent_op_indices = parent.get_op_indices()
        op_indices = parent_op_indices

        edge = np.random.choice(len(parent_op_indices))
        available = [o for o in range(len(OP_NAMES)) if o != parent_op_indices[edge]]
        op_index = np.random.choice(available)
        op_indices[edge] = op_index
        print('op_indices mu =', op_indices)
        self.set_op_indices(op_indices)

        
    def get_nbhd(self, dataset_api=None):
        # return all neighbors of the architecture
        self.get_op_indices()
        nbrs = []
        for edge in range(len(self.op_indices)):
            available = [o for o in range(len(OP_NAMES)) if o != self.op_indices[edge]]
            
            for op_index in available:
                nbr_op_indices = self.op_indices.copy()
                nbr_op_indices[edge] = op_index
                nbr = TransBench101SearchSpaceMicro()
                nbr.set_op_indices(nbr_op_indices)
                nbr_model = torch.nn.Module()
                nbr_model.arch = nbr
                nbrs.append(nbr_model)
        
        random.shuffle(nbrs)
        return nbrs
    

    def get_type(self):
#         return 'transbench101'
        return 'transbench101'




class TransBench101SearchSpaceMacro(Graph):
    """
    Implementation of the transbench 101 search space.
    It also has an interface to the tabular benchmark of transbench 101.
    """

    OPTIMIZER_SCOPE = [
        "stage_1",
        "stage_2",
        "stage_3",
    ]

    QUERYABLE = True


    def __init__(self):
        super().__init__()
        self.num_classes = self.NUM_CLASSES if hasattr(self, 'NUM_CLASSES') else 10
        self.op_indices = None

        self.max_epoch = 199
        self.space_name = 'transbench101'
        #
        # Cell definition
        #
#         cell = Graph()
#         cell.name = "cell"    # Use the same name for all cells with shared attributes

#         # Input node
#         cell.add_node(1)

#         # Intermediate nodes
#         cell.add_node(2)
#         cell.add_node(3)

#         # Output node
#         cell.add_node(4)

#         # Edges
#         cell.add_edges_densly()

#         #
#         # Makrograph definition
#         #
#         self.name = "makrograph"

#         # Cell is on the edges
#         # 1-2:               Preprocessing
#         # 2-3, ..., 6-7:     cells stage 1
#         # 7-8:               residual block stride 2
#         # 8-9, ..., 12-13:   cells stage 2
#         # 13-14:             residual block stride 2
#         # 14-15, ..., 18-19: cells stage 3
#         # 19-20:             post-processing

#         total_num_nodes = 20
#         self.add_nodes_from(range(1, total_num_nodes+1))
#         self.add_edges_from([(i, i+1) for i in range(1, total_num_nodes)])

#         channels = [16, 32, 64]

#         #
#         # operations at the edges
#         #

#         # preprocessing
#         self.edges[1, 2].set('op', ops.Stem(channels[0]))
        
#         # stage 1
#         for i in range(2, 7):
#             self.edges[i, i+1].set('op', cell.copy().set_scope('stage_1'))
        
#         # stage 2
#         self.edges[7, 8].set('op', ResNetBasicblock(C_in=channels[0], C_out=channels[1], stride=2))
#         for i in range(8, 13):
#             self.edges[i, i+1].set('op', cell.copy().set_scope('stage_2'))

#         # stage 3
#         self.edges[13, 14].set('op', ResNetBasicblock(C_in=channels[1], C_out=channels[2], stride=2))
#         for i in range(14, 19):
#             self.edges[i, i+1].set('op', cell.copy().set_scope('stage_3'))

#         # post-processing
#         self.edges[19, 20].set('op', ops.Sequential(
#             nn.AdaptiveAvgPool2d(1),
#             nn.Flatten(),
#             nn.Linear(channels[-1], self.num_classes)
#         ))
        
#         # set the ops at the cells (channel dependent)
#         for c, scope in zip(channels, self.OPTIMIZER_SCOPE):
#             self.update_edges(
#                 update_func=lambda edge: _set_cell_ops(edge, C=c),
#                 scope=scope,
#                 private_edge_data=True
#             )
        
    def query(self, metric=None, dataset=None, path=None, epoch=-1, full_lc=False, dataset_api=None):
        """
        Query results from transbench 101
        """
        assert isinstance(metric, Metric)
        if metric == Metric.ALL:
            raise NotImplementedError()
#         if metric != Metric.RAW and metric != Metric.ALL:
#             assert dataset in ['cifar10', 'cifar100', 'ImageNet16-120'], "Unknown dataset: {}".format(dataset)
        if dataset_api is None:
            raise NotImplementedError('Must pass in dataset_api to query transbench101')
            
            
        arch_str = convert_naslib_to_transbench101_macro(self.op_indices) 
          
        query_results = dataset_api['api']
        task = dataset_api['task']
                
        
        if task in ['class_scene', 'class_object', 'jigsaw']:
            
            metric_to_tb101 = {
                Metric.TRAIN_ACCURACY: 'train_top1',
                Metric.VAL_ACCURACY: 'valid_top1',
                Metric.TEST_ACCURACY: 'test_top1',
                Metric.TRAIN_LOSS: 'train_loss',
                Metric.VAL_LOSS: 'valid_loss',
                Metric.TEST_LOSS: 'test_loss',
                Metric.TRAIN_TIME: 'time_elapsed',
            }

        elif task == 'room_layout':
            
            metric_to_tb101 = {
                Metric.TRAIN_ACCURACY: 'train_neg_loss',
                Metric.VAL_ACCURACY: 'valid_neg_loss',
                Metric.TEST_ACCURACY: 'test_neg_loss',
                Metric.TRAIN_LOSS: 'train_loss',
                Metric.VAL_LOSS: 'valid_loss',
                Metric.TEST_LOSS: 'test_loss',
                Metric.TRAIN_TIME: 'time_elapsed',
            }
            
        elif task == 'segmentsemantic':
            
            metric_to_tb101 = {
                Metric.TRAIN_ACCURACY: 'train_acc',
                Metric.VAL_ACCURACY: 'valid_acc',
                Metric.TEST_ACCURACY: 'test_acc',
                Metric.TRAIN_LOSS: 'train_loss',
                Metric.VAL_LOSS: 'valid_loss',
                Metric.TEST_LOSS: 'test_loss',
                Metric.TRAIN_TIME: 'time_elapsed',
            }    
        
        else: # ['normal', 'autoencoder']
            
            metric_to_tb101 = {
                Metric.TRAIN_ACCURACY: 'train_ssim',
                Metric.VAL_ACCURACY: 'valid_ssim',
                Metric.TEST_ACCURACY: 'test_ssim',
                Metric.TRAIN_LOSS: 'train_loss',
                Metric.VAL_LOSS: 'valid_loss',
                Metric.TEST_LOSS: 'test_loss',
                Metric.TRAIN_TIME: 'time_elapsed',
            }
        

        
        if metric == Metric.RAW:
            # return all data
            return query_results.get_arch_result(arch_str).query_all_results()[task]


        if metric == Metric.HP:
            # return hyperparameter info
            return query_results[dataset]['cost_info']
        elif metric == Metric.TRAIN_TIME:
            return query_results.get_single_metric(arch_str, task, metric_to_tb101[metric])


        if full_lc and epoch == -1:
            return query_results[dataset][metric_to_tb101[metric]]
        elif full_lc and epoch != -1:
            return query_results[dataset][metric_to_tb101[metric]][:epoch]
        else:
            return query_results.get_single_metric(arch_str, task, metric_to_tb101[metric])

        
    def get_op_indices(self):
        if self.op_indices is None:
            self.op_indices = convert_naslib_to_op_indices(self)
        return self.op_indices
 

    def get_hash(self):
        return tuple(self.get_op_indices())

    
    def set_op_indices(self, op_indices):
        # This will update the edges in the naslib object to op_indices
        self.op_indices = op_indices
#         convert_op_indices_to_naslib(op_indices, self)

        
    def sample_random_architecture(self, dataset_api=None):
        """
        This will sample a random architecture and update the edges in the
        naslib object accordingly.
        """
        r = random.randint(0, 2)
        p = random.randint(1, 4)
        q = random.randint(1, 3)
        u = [2*int(i<p) for i in range(r+4)]
        v = [int(i<q) for i in range(r+4)]
        w = [1+sum(x) for x in zip(u, v)]
        op_indices = np.random.permutation(w)
        while len(op_indices)<6:
            op_indices = np.append(op_indices, 0)
        self.set_op_indices(op_indices)

<<<<<<< HEAD

    def mutate(self, parent, dataset_api=None):
=======
    def mutate_micro(self, parent, dataset_api=None):
        """
        This will mutate one op from the parent op indices, and then
        update the naslib object and op_indices
        """
        parent_op_indices = list(parent.get_op_indices())
        op_indices = parent_op_indices

        edge = np.random.choice(len(parent_op_indices))
        available = [o for o in range(len(OP_NAMES)) if o != parent_op_indices[edge]]
        op_index = np.random.choice(available)
        op_indices[edge] = op_index
        self.set_op_indices(op_indices)



    def mutate_macro(self, parent, dataset_api=None):
>>>>>>> cd265b56
        """
        This will mutate one op from the parent op indices, and then
        update the naslib object and op_indices
        """
        parent_op_indices = list(parent.get_op_indices())
        parent_op_ind = parent_op_indices[parent_op_indices!=0]

        def f(g):
            r = len(g)
            p = sum([int(i==4 or i==3) for i in g])
            q = sum([int(i==4 or i==2) for i in g])
            return r, p, q

        def g(r, p, q):
            u = [2*int(i<p) for i in range(r)]
            v = [int(i<q) for i in range(r)]
            w = [1+sum(x) for x in zip(u, v)]
            return np.random.permutation(w)

        a, b, c = f(parent_op_ind)

        a_available = [i for i in [4, 5, 6] if i!=a]
        b_available = [i for i in range(1, 5) if i!=b]
        c_available = [i for i in range(1, 4) if i!=c]
        
        dic1 = {1: a, 2: b, 3: c}
        dic2 = {1: a_available, 2: b_available, 3: c_available}
        
        numb = random.randint(1, 3)
        
        dic1[numb] = random.choice(dic2[numb])

       
        op_indices = g(dic1[1], dic1[2], dic1[3])
        while len(op_indices)<6:
            op_indices = np.append(op_indices, 0)
                                
<<<<<<< HEAD
        self.set_op_indices(op_indices)    


    def get_nbhd(self, dataset_api=None):
=======
        self.set_op_indices(op_indices)
    
    
    def mutate(self, parent, dataset_api=None):
        if self.space=='micro':
            self.mutate_micro(parent, dataset_api)
        elif self.space=='macro':
            self.mutate_macro(parent, dataset_api)
        
    def get_nbhd_micro(self, dataset_api=None):
        # return all neighbors of the architecture
        self.get_op_indices()
        nbrs = []
        for edge in range(len(self.op_indices)):
            available = [o for o in range(len(OP_NAMES)) if o != self.op_indices[edge]]
            
            for op_index in available:
                nbr_op_indices = list(self.op_indices.copy())
                nbr_op_indices[edge] = op_index
                nbr = TransBench101SearchSpace()
                nbr.set_op_indices(nbr_op_indices)
                nbr_model = torch.nn.Module()
                nbr_model.arch = nbr
                nbrs.append(nbr_model)
        
        random.shuffle(nbrs)
        return nbrs

    def get_nbhd_macro(self, dataset_api=None):
>>>>>>> cd265b56
        # return all neighbors of the architecture
        self.get_op_indices()
        op_ind = list(self.op_indices[self.op_indices!=0])
        nbrs = []

        def f(g):
            r = len(g)
            p = sum([int(i==4 or i==3) for i in g])
            q = sum([int(i==4 or i==2) for i in g])
            return r, p, q

        def g(r, p, q):
            u = [2*int(i<p) for i in range(r)]
            v = [int(i<q) for i in range(r)]
            w = [1+sum(x) for x in zip(u, v)]
            return np.random.permutation(w)

        a, b, c = f(op_ind)

        a_available = [i for i in [4, 5, 6] if i!=a]
        b_available = [i for i in range(1, 5) if i!=b]
        c_available = [i for i in range(1, 4) if i!=c]

        for r in a_available:
            for p in b_available:
                for q in c_available:
                    nbr_op_indices = g(r, p, q)
                    while len(nbr_op_indices)<6:
                        nbr_op_indices = np.append(nbr_op_indices, 0)
                    nbr = TransBench101SearchSpaceMacro()
                    nbr.set_op_indices(nbr_op_indices)
                    nbr_model = torch.nn.Module()
                    nbr_model.arch = nbr
                    nbrs.append(nbr_model)

        random.shuffle(nbrs)
<<<<<<< HEAD
        return nbrs    
    
=======
        return nbrs

    def get_nbhd(self, dataset_api=None):
        if self.space=='micro':
            self.get_nbhd_micro(dataset_api)
        elif self.space=='macro':
            self.get_nbhd_macro(dataset_api)
>>>>>>> cd265b56

    def get_type(self):
        return 'transbench101'
<<<<<<< HEAD


def _set_op(edge, C_in, downsample):

    C_out = C_in
    stride = 1

    if downsample:
        if edge.head == 1:
            C_out = C_in * 2
            stride = 2
        else:
            C_in *= 2
            C_out = C_in
            stride = 1

    edge.data.set("op", [
        ops.Identity() if stride == 1 else FactorizedReduce(C_in, C_out, stride, affine=False),
        ops.Zero(stride=stride, C_in=C_in, C_out=C_out),
        ops.ReLUConvBN(C_in, C_out, kernel_size=3, stride=stride),
        ops.ReLUConvBN(C_in, C_out, kernel_size=1, stride=stride),
    ])

    
=======
    
def _set_cell_ops(edge, C):
    edge.data.set('op', [
        ops.Identity(),
        ops.Zero(stride=1),
        ops.ReLUConvBN(C, C, kernel_size=3),
        ops.ReLUConvBN(C, C, kernel_size=1),
    ])
>>>>>>> cd265b56
<|MERGE_RESOLUTION|>--- conflicted
+++ resolved
@@ -38,11 +38,7 @@
     QUERYABLE = True
 
 
-<<<<<<< HEAD
     def __init__(self, dataset='jigsaw'):
-=======
-    def __init__(self, space):
->>>>>>> cd265b56
         super().__init__()
         if dataset == "jigsaw":
             self.num_classes = 1000
@@ -54,11 +50,7 @@
 
         self.max_epoch = 199
         self.space_name = 'transbench101'
-<<<<<<< HEAD
         self.dataset=dataset
-=======
-        self.space = space
->>>>>>> cd265b56
         #
         # Cell definition
         #
@@ -213,16 +205,8 @@
 #             assert dataset in ['cifar10', 'cifar100', 'ImageNet16-120'], "Unknown dataset: {}".format(dataset)
         if dataset_api is None:
             raise NotImplementedError('Must pass in dataset_api to query transbench101')
-            
-            
-<<<<<<< HEAD
+        
         arch_str = convert_naslib_to_transbench101_micro(self) 
-=======
-        if self.space=='micro':
-            arch_str = convert_naslib_to_transbench101_micro(self.op_indices) 
-        elif self.space=='macro':
-            arch_str = convert_naslib_to_transbench101_macro(self.op_indices) 
->>>>>>> cd265b56
           
         query_results = dataset_api['api']
         task = dataset_api['task']
@@ -323,12 +307,7 @@
         # TODO: change it to set_spec on all search spaces
         self.set_op_indices(op_indices)
 
-<<<<<<< HEAD
     def sample_random_architecture(self, dataset_api=None):
-=======
-
-    def sample_random_architecture_micro(self, dataset_api=None):
->>>>>>> cd265b56
         """
         This will sample a random architecture and update the edges in the
         naslib object accordingly.
@@ -598,28 +577,7 @@
             op_indices = np.append(op_indices, 0)
         self.set_op_indices(op_indices)
 
-<<<<<<< HEAD
-
     def mutate(self, parent, dataset_api=None):
-=======
-    def mutate_micro(self, parent, dataset_api=None):
-        """
-        This will mutate one op from the parent op indices, and then
-        update the naslib object and op_indices
-        """
-        parent_op_indices = list(parent.get_op_indices())
-        op_indices = parent_op_indices
-
-        edge = np.random.choice(len(parent_op_indices))
-        available = [o for o in range(len(OP_NAMES)) if o != parent_op_indices[edge]]
-        op_index = np.random.choice(available)
-        op_indices[edge] = op_index
-        self.set_op_indices(op_indices)
-
-
-
-    def mutate_macro(self, parent, dataset_api=None):
->>>>>>> cd265b56
         """
         This will mutate one op from the parent op indices, and then
         update the naslib object and op_indices
@@ -657,42 +615,10 @@
         while len(op_indices)<6:
             op_indices = np.append(op_indices, 0)
                                 
-<<<<<<< HEAD
         self.set_op_indices(op_indices)    
 
 
     def get_nbhd(self, dataset_api=None):
-=======
-        self.set_op_indices(op_indices)
-    
-    
-    def mutate(self, parent, dataset_api=None):
-        if self.space=='micro':
-            self.mutate_micro(parent, dataset_api)
-        elif self.space=='macro':
-            self.mutate_macro(parent, dataset_api)
-        
-    def get_nbhd_micro(self, dataset_api=None):
-        # return all neighbors of the architecture
-        self.get_op_indices()
-        nbrs = []
-        for edge in range(len(self.op_indices)):
-            available = [o for o in range(len(OP_NAMES)) if o != self.op_indices[edge]]
-            
-            for op_index in available:
-                nbr_op_indices = list(self.op_indices.copy())
-                nbr_op_indices[edge] = op_index
-                nbr = TransBench101SearchSpace()
-                nbr.set_op_indices(nbr_op_indices)
-                nbr_model = torch.nn.Module()
-                nbr_model.arch = nbr
-                nbrs.append(nbr_model)
-        
-        random.shuffle(nbrs)
-        return nbrs
-
-    def get_nbhd_macro(self, dataset_api=None):
->>>>>>> cd265b56
         # return all neighbors of the architecture
         self.get_op_indices()
         op_ind = list(self.op_indices[self.op_indices!=0])
@@ -729,23 +655,10 @@
                     nbrs.append(nbr_model)
 
         random.shuffle(nbrs)
-<<<<<<< HEAD
         return nbrs    
-    
-=======
-        return nbrs
-
-    def get_nbhd(self, dataset_api=None):
-        if self.space=='micro':
-            self.get_nbhd_micro(dataset_api)
-        elif self.space=='macro':
-            self.get_nbhd_macro(dataset_api)
->>>>>>> cd265b56
 
     def get_type(self):
         return 'transbench101'
-<<<<<<< HEAD
-
 
 def _set_op(edge, C_in, downsample):
 
@@ -766,16 +679,4 @@
         ops.Zero(stride=stride, C_in=C_in, C_out=C_out),
         ops.ReLUConvBN(C_in, C_out, kernel_size=3, stride=stride),
         ops.ReLUConvBN(C_in, C_out, kernel_size=1, stride=stride),
-    ])
-
-    
-=======
-    
-def _set_cell_ops(edge, C):
-    edge.data.set('op', [
-        ops.Identity(),
-        ops.Zero(stride=1),
-        ops.ReLUConvBN(C, C, kernel_size=3),
-        ops.ReLUConvBN(C, C, kernel_size=1),
-    ])
->>>>>>> cd265b56
+    ])