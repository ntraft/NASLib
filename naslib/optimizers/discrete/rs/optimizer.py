--- conflicted
+++ resolved
@@ -89,18 +89,9 @@
     def train_statistics(self):
         best_arch = self.get_final_architecture()
         return (
-<<<<<<< HEAD
-            best_arch.query(Metric.TRAIN_ACCURACY, self.dataset), 
-            # best_arch.query(Metric.TRAIN_LOSS, self.dataset),
-            3.0,
-            best_arch.query(Metric.VAL_ACCURACY, self.dataset), 
-            # best_arch.query(Metric.VAL_LOSS, self.dataset), 
-            3.0,
-=======
             best_arch.query(Metric.TRAIN_ACCURACY, self.dataset, dataset_api=self.dataset_api), 
             best_arch.query(Metric.VAL_ACCURACY, self.dataset, dataset_api=self.dataset_api), 
             best_arch.query(Metric.TEST_ACCURACY, self.dataset, dataset_api=self.dataset_api), 
->>>>>>> 6270c1bf
         )
     
     def test_statistics(self):
