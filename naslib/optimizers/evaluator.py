import logging
import os
import random

import numpy as np
import torch
import torch.backends.cudnn as cudnn
import torch.nn as nn
import torchvision.datasets as dset
import yaml

from naslib.optimizers.optimizer import DARTSOptimizer
from naslib.search_spaces.core.graph_darts import DARTSMacroGraph
from naslib.utils import AttrDict
from naslib.utils import utils


class Evaluator(object):
    def __init__(self, graph, *args, **kwargs):
        self.graph = graph
        try:
            self.config = kwargs.get('config', graph.config)
        except:
            raise ('No configuration specified in graph or kwargs')

        np.random.seed(self.config.seed)
        random.seed(self.config.seed)
        torch.manual_seed(self.config.seed)
        torch.cuda.set_device(self.config.gpu)
        cudnn.benchmark = False
        cudnn.enabled = True
        cudnn.deterministic = True
        torch.cuda.manual_seed_all(self.config.seed)

        #TODO: move all the data loading and preproces inside another method
        train_transform, valid_transform = utils._data_transforms_cifar10(config)
        self.train_transform = train_transform
        self.valid_transform = valid_transform
        train_data = dset.CIFAR10(root=config.data, train=True, download=True, transform=train_transform)
        test_data = dset.CIFAR10(root=config.data, train=False, download=True, transform=valid_transform)

        num_train = len(train_data)
        indices = list(range(num_train))
        split = int(np.floor(self.config.train_portion * num_train))

        self.train_queue = torch.utils.data.DataLoader(
            train_data, batch_size=self.config.batch_size,
            sampler=torch.utils.data.sampler.SubsetRandomSampler(indices[:split]),
            pin_memory=True, num_workers=0,
            worker_init_fn=np.random.seed(self.config.seed))

        self.valid_queue = torch.utils.data.DataLoader(
            train_data, batch_size=self.config.batch_size,
            sampler=torch.utils.data.sampler.SubsetRandomSampler(indices[split:num_train]),
            pin_memory=True, num_workers=0,
            worker_init_fn=np.random.seed(self.config.seed))

        self.test_queue = torch.utils.data.DataLoader(
            test_data, batch_size=self.config.batch_size,
            shuffle=False, pin_memory=True, num_workers=0)

        criterion = eval('nn.' + self.config.criterion)()
        self.criterion = criterion.cuda()

        self.model = graph.cuda()

        logging.info("param size = %fMB", utils.count_parameters_in_MB(self.model))

        optimizer = torch.optim.SGD(
            self.model.parameters(),
            self.config.learning_rate,
            momentum=self.config.momentum,
            weight_decay=self.config.weight_decay)
        self.optimizer = optimizer

        self.scheduler = torch.optim.lr_scheduler.CosineAnnealingLR(
            optimizer, float(self.config.epochs), eta_min=self.config.learning_rate_min)

        logging.info('Args: {}'.format(self.config))

    def run(self, *args, **kwargs):
        if 'epochs' not in kwargs:
            epochs = self.config.epochs
        else:
            raise ('No number of epochs specified to run network')

        for epoch in range(epochs):
            logging.info('epoch %d lr %e', epoch, self.scheduler.get_lr()[0])
            self.model.drop_path_prob = self.config.drop_path_prob * epoch / epochs

            train_acc, train_obj = Evaluator.train(self.model, self.optimizer, self.criterion, self.train_queue)
            logging.info('train_acc %f', train_acc)

            if len(self.valid_queue) != 0:
                valid_acc, valid_obj = Evaluator.infer(self.model, self.criterion, self.valid_queue)
                logging.info('valid_acc %f', valid_acc)

            test_acc, test_obj = Evaluator.infer(self.model, self.criterion, self.test_queue)
            logging.info('test_acc %f', test_acc)

            Evaluator.save(self.config.save, self.model, epoch)

    @staticmethod
    def train(graph, optimizer, criterion, train_queue, *args, **kwargs):
        try:
            config = config if 'config' in kwargs else graph.config
        except:
            raise ('No configuration specified in graph or kwargs')

        objs = utils.AvgrageMeter()
        top1 = utils.AvgrageMeter()
        top5 = utils.AvgrageMeter()

        for step, (input, target) in enumerate(train_queue):
            graph.train()
            n = input.size(0)

            input = input.cuda()
            target = target.cuda(non_blocking=True)

            # if architect in kwargs:
            # get a minibatch from the search queue with replacement
            #    input_search, target_search = next(iter(valid_queue))

            #    input_search = input_search.cuda()
            #    target_search = target_search.cuda(non_blocking=True)

            # Allow for warm starting of the one-shot model for more reliable architecture updates.
            #    if epoch >= self.args.warm_start_epochs:
            #        architect.step(input_train=input,
            #                       target_train=target,
            #                       input_valid=input_search,
            #                       target_valid=target_search,
            #                       eta=lr,
            #                       network_optimizer=self.optimizer,
            #                       unrolled=self.args.unrolled)

            optimizer.zero_grad()
            logits, logits_aux = graph(input)
            loss = criterion(logits, target)
            if config.auxiliary:
                loss_aux = criterion(logits_aux, target)
                loss += config.auxiliary_weight * loss_aux
            loss.backward()
            nn.utils.clip_grad_norm_(graph.parameters(), config.grad_clip)
            optimizer.step()

            prec1, prec5 = utils.accuracy(logits, target, topk=(1, 5))
            objs.update(loss.data.item(), n)
            top1.update(prec1.data.item(), n)
            top5.update(prec5.data.item(), n)

            if step % config.report_freq == 0:
                logging.info('train %03d %e %f %f', step, objs.avg, top1.avg, top5.avg)

        return top1.avg, objs.avg

    @staticmethod
    def infer(graph, criterion, valid_queue, *args, **kwargs):
        try:
            config = kwargs.get('config', graph.config)
        except:
            raise ('No configuration specified in graph or kwargs')

        objs = utils.AvgrageMeter()
        top1 = utils.AvgrageMeter()
        top5 = utils.AvgrageMeter()
        graph.eval()

        with torch.no_grad():
            for step, (input, target) in enumerate(valid_queue):
                input = input.cuda()
                target = target.cuda(non_blocking=True)

                logits, _ = graph(input)
                loss = criterion(logits, target)

                prec1, prec5 = utils.accuracy(logits, target, topk=(1, 5))
                n = input.size(0)
                objs.update(loss.data.item(), n)
                top1.update(prec1.data.item(), n)
                top5.update(prec5.data.item(), n)

                if step % config.report_freq == 0:
                    logging.info('valid %03d %e %f %f', step, objs.avg, top1.avg, top5.avg)

        return top1.avg, objs.avg

    @staticmethod
    def save(save_path, model, epoch):
        utils.save(model, os.path.join(save_path,
                                       'one_shot_model_{}.pt'.format(epoch)))

<<<<<<< HEAD

if __name__ == '__main__':
    with open('../../configs/default.yaml') as f:
        config = yaml.safe_load(f)
        config = AttrDict(config)

    one_shot_optimizer = DARTSOptimizer()
    search_space = DARTSMacroGraph.from_optimizer_op(one_shot_optimizer, config=config)
    Evaluator(config)
=======
if __name__ == '__main__':
    import yaml
    from naslib.search_spaces.core.graph_darts import DARTSMacroGraph
    from naslib.optimizers.optimizer import Optimizer
    from naslib.utils import AttrDict

    with open('../configs/default.yaml') as f:
        config = yaml.safe_load(f)
        config = AttrDict(config)

    one_shot_optimizer = Optimizer()
    search_space = DARTSMacroGraph.from_optimizer_op(one_shot_optimizer,
                                                     config=config)

    evaluator = Evaluator(search_space)
    evaluator.run()
>>>>>>> c104ec1c
<|MERGE_RESOLUTION|>--- conflicted
+++ resolved
@@ -191,17 +191,6 @@
         utils.save(model, os.path.join(save_path,
                                        'one_shot_model_{}.pt'.format(epoch)))
 
-<<<<<<< HEAD
-
-if __name__ == '__main__':
-    with open('../../configs/default.yaml') as f:
-        config = yaml.safe_load(f)
-        config = AttrDict(config)
-
-    one_shot_optimizer = DARTSOptimizer()
-    search_space = DARTSMacroGraph.from_optimizer_op(one_shot_optimizer, config=config)
-    Evaluator(config)
-=======
 if __name__ == '__main__':
     import yaml
     from naslib.search_spaces.core.graph_darts import DARTSMacroGraph
@@ -217,5 +206,4 @@
                                                      config=config)
 
     evaluator = Evaluator(search_space)
-    evaluator.run()
->>>>>>> c104ec1c
+    evaluator.run()